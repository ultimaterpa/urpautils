# Changelog
<<<<<<< HEAD
## [0.8.0] - 2023-09-11
### Added
- [#22](https://github.com/ultimaterpa/urpautils/issues/22) : function `add_timestamp_to_filename` which adds a timestamp to the file name in the given absolute file path.
=======
## [0.7.1] 2023-06-20
### Fixed
- [#20](https://github.com/ultimaterpa/urpautils/issues/20) : function `repeat`

>>>>>>> 69373434
## [0.7.0] 2022-11-10
### Added
- [#19](https://github.com/ultimaterpa/urpautils/issues/19) : function `robot_has_time`

## [0.6.0] 2022-09-15
### Added
- [#15](https://github.com/ultimaterpa/urpautils/pull/15) : decorator `repeat` for repeating an action on element
- [#17](https://github.com/ultimaterpa/urpautils/pull/17) : function `check_elements_reversed` which raises error if an element is found

## [0.5.0] 2022-09-06
### Added
- [#13](https://github.com/ultimaterpa/urpautils/issues/13) : function `justify_ico`

## [0.4.3] 2022-01-19
### Fixed
- [#12](https://github.com/ultimaterpa/urpautils/pull/12) : Fixed sending attachments with `send_email_notification()`

## [0.4.2] 2021-10-27
## Changed
- Option to set debug level for `send_email_notification()` function

## [0.4.1] 2021-10-21
## Changed
- `Csv_dict_writer` now requires `field_names` for initialization

## [0.4.0] 2021-10-14
- Added function `read_json()`
- [#7](https://github.com/ultimaterpa/urpautils/issues/7) : Added option to read csv file as dictionary to function `csv_read_rows()` via `as_dict` arg
- [#7](https://github.com/ultimaterpa/urpautils/issues/7) : Added class `Csv_dict_writer` for writing dictionary to csv
- Added optional arg `sep` to `csv_create_file()`. If provided it writes "sep=<separator>" to first line of the file so it opens correctly in Excel

## [0.3.0] 2021-09-06
### Added
- Optional arg `attachments` to `send_email_notification` function
- [#4](https://github.com/ultimaterpa/urpautils/issues/4) : Decorator function `failed_login_notification` for sending an email notification with error screenshot

### Changed
- Finding the path of an error screenshot is now done via private function `_get_error_screenshot_path`

## [0.2.0] 2021-08-31
### Added
- [#5](https://github.com/ultimaterpa/urpautils/issues/5) : `save_as` function for working with Windows Save As dialogue
- [#5](https://github.com/ultimaterpa/urpautils/issues/5) : `open_file` function for working with Windows Open dialogue
- [#6](https://github.com/ultimaterpa/urpautils/issues/6) : `get_previous_work_day_date` function for getting date of previous work day

## [0.1.3] 2021-08-12
### Changed
- `copy_error_image` now reads main file name from stack trace

### Fixed
- setting screen resolution in `robot_setup` function

## [0.1.2] 2021-08-10

### Changed
- utf-8 encoding for README in setup.py

## [0.1.1] 2021-08-04

### Added
- Typing support
- Preparation for PyPi publishing (setup.py, MANIFEST.in, __about__.py)

### Changed
- Moved imports for tests to tests/__init__.py file

## [0.1.0] 2021-08-03

### Added
- Everything (first release)<|MERGE_RESOLUTION|>--- conflicted
+++ resolved
@@ -1,14 +1,13 @@
 # Changelog
-<<<<<<< HEAD
+
 ## [0.8.0] - 2023-09-11
 ### Added
 - [#22](https://github.com/ultimaterpa/urpautils/issues/22) : function `add_timestamp_to_filename` which adds a timestamp to the file name in the given absolute file path.
-=======
+
 ## [0.7.1] 2023-06-20
 ### Fixed
 - [#20](https://github.com/ultimaterpa/urpautils/issues/20) : function `repeat`
 
->>>>>>> 69373434
 ## [0.7.0] 2022-11-10
 ### Added
 - [#19](https://github.com/ultimaterpa/urpautils/issues/19) : function `robot_has_time`
